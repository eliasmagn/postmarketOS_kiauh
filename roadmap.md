--- conflicted
+++ resolved
@@ -21,11 +21,8 @@
 - ✅ Reuse Moonraker's Debian dependency manifest on apk-based systems while translating package names so installations no longer abort when the JSON lacks an Alpine entry.
 - ✅ Handle Moonraker's policykit helper on BusyBox-based postmarketOS installs by auto-installing GNU `grep` when `grep -P` is unavailable and retrying the rule setup.
 - ✅ Offer guided nftables allow-rule prompts for Moonraker and web UIs with selectable network scopes on nftables-enabled hosts.
-<<<<<<< HEAD
 - ✅ Provide an apk-aware crowsnest deployment that renders config templates and installs an OpenRC service so Fluidd/Mainsail webcams stream on postmarketOS.
-=======
 - ✅ Offer optional WireGuard provisioning so remote access can ride an encrypted tunnel alongside the nftables automation.
->>>>>>> a455766a
 - Automate KlipperScreen smoke tests on representative postmarketOS handsets/tablets to validate display heuristics after each release.
 - Collect tester feedback and grow the public compatibility matrix with device-specific init/display notes.
 
