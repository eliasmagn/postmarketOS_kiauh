--- conflicted
+++ resolved
@@ -13,12 +13,9 @@
 - Normalizing Moonraker's Debian-centric dependency manifests so apk-based systems transparently reuse and translate the same requirements without aborting the install flow.
 - Replacing upstream-only installers with apk-aware shims when necessary so features like KlipperScreen's X11 session remain first-class citizens alongside the newer Wayland presets.
 - Detecting the active init system and routing all service lifecycle operations through a shared abstraction so that both systemd and OpenRC hosts behave identically.
-<<<<<<< HEAD
 - Surfacing mobile-shell aware launch presets and display heuristics so touch-friendly environments (Phosh, Plasma Mobile, Sxmo, etc.) get a usable KlipperScreen session without manual environment plumbing.
-=======
 - Accounting for distribution-specific filesystem layouts—like alternative NGINX configuration directories—so web interfaces install without manual path fixes.
 - Surfacing mobile-shell aware launch presets and display heuristics so touch-friendly environments (Phosh, Plasma Mobile, etc.) get a usable KlipperScreen session without manual environment plumbing.
->>>>>>> 4b22c191
 - Sequencing installer prompts so Wayland-specific choices only surface after the user opts into the Wayland backend, keeping the X11-first flow streamlined while preserving the option to revisit presets later.
 - Adapting KlipperScreen autostart to the surrounding shell—desktop environments receive `.desktop` launchers while console-only OpenRC systems get login hooks that wait for Moonraker before spawning the UI.
 - Defaulting installers to the minimum viable dependency footprint and offering optional extras as explicit opt-ins so mobile deployments stay lightweight.
