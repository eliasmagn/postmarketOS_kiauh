# Project Concept

KIAUH (Klipper Installation And Update Helper) streamlines the setup and maintenance of Klipper-based 3D printing stacks. This fork extends the original concept by ensuring that the helper also works on Alpine Linux derivatives such as postmarketOS. Detecting the available system package manager and translating dependency names keeps the installation flow consistent across distributions while preserving the familiar menu-driven user experience.

The project focuses on:

- Capturing handset and tablet ergonomics—navigation, scaling, and orientation heuristics—so the mobile UX feels native on postmarketOS touch shells.
- Automating environment preparation for Klipper, Moonraker, and companion tools.
- Providing a resilient installation experience across multiple Linux families.
- Replacing disruptive post-install reboots with clear guidance so scripted deployments can finish gracefully.
- Maintaining documentation that highlights platform-specific nuances for end users.
- Tracking Debian package requirements in each installer and pairing them with Alpine `apk` equivalents—cross-compilation toolchains included—so postmarketOS users can reproduce the same setup flow without manual package hunting.
- Normalizing Moonraker's Debian-centric dependency manifests so apk-based systems transparently reuse and translate the same requirements without aborting the install flow.
- Detecting BusyBox-specific tool limitations (for example, the absence of `grep -P`) and automatically installing the missing GNU utilities so Moonraker's policykit configuration succeeds on postmarketOS.
- Replacing upstream-only installers with apk-aware shims when necessary so features like KlipperScreen's X11 session remain first-class citizens alongside the newer Wayland presets.
- Detecting the active init system and routing all service lifecycle operations through a shared abstraction so that both systemd and OpenRC hosts behave identically.
- Surfacing mobile-shell aware launch presets and display heuristics so touch-friendly environments (Phosh, Plasma Mobile, Sxmo, etc.) get a usable KlipperScreen session without manual environment plumbing.
- Accounting for distribution-specific filesystem layouts—like alternative NGINX configuration directories—so web interfaces install without manual path fixes.
- Ensuring generated printer configuration templates automatically link the installed web UIs (Mainsail, Fluidd, etc.) so fresh Klipper instances keep their dashboards reachable without manual edits.
- Falling back to sane defaults when expected NGINX site stanzas are absent, keeping menu flows responsive instead of crashing on missing configs.
- Detecting nftables-based firewalls and layering guided prompts that open Moonraker and Fluidd ports only for the networks you approve, keeping phones and tablets reachable without exposing them broadly by default.
<<<<<<< HEAD
- Replacing crowsnest's Debian-centric installer with an apk-aware deployment path that renders the upstream configuration and provisions an OpenRC service so Fluidd and Mainsail webcam panels stay functional on postmarketOS.
=======
- Offering optional WireGuard provisioning so remote access can ride an encrypted tunnel without hand-authoring VPN configs on postmarketOS devices.
>>>>>>> a455766a
- Surfacing mobile-shell aware launch presets and display heuristics so touch-friendly environments (Phosh, Plasma Mobile, etc.) get a usable KlipperScreen session without manual environment plumbing.
- Sequencing installer prompts so Wayland-specific choices only surface after the user opts into the Wayland backend, keeping the X11-first flow streamlined while preserving the option to revisit presets later.
- Adapting KlipperScreen autostart to the surrounding shell—desktop environments receive `.desktop` launchers while console-only OpenRC systems get login hooks that wait for Moonraker before spawning the UI.
- Provisioning a first-party OpenRC service for KlipperScreen's standalone flow so console boots spawn the UI without relying on systemd units.
- Writing console-safe Xwrapper policies on apk-based hosts so the OpenRC KlipperScreen service can bring up Xorg without elogind.
- Defaulting installers to the minimum viable dependency footprint and offering optional extras as explicit opt-ins so mobile deployments stay lightweight.

As the scope expands beyond SBCs, we treat touch-first UX goals—gesture-ready launchers, portrait rotation defaults, and low-power service policies—as first-class citizens so postmarketOS phones and tablets can host Klipper without desktop-era compromises.<|MERGE_RESOLUTION|>--- conflicted
+++ resolved
@@ -19,11 +19,8 @@
 - Ensuring generated printer configuration templates automatically link the installed web UIs (Mainsail, Fluidd, etc.) so fresh Klipper instances keep their dashboards reachable without manual edits.
 - Falling back to sane defaults when expected NGINX site stanzas are absent, keeping menu flows responsive instead of crashing on missing configs.
 - Detecting nftables-based firewalls and layering guided prompts that open Moonraker and Fluidd ports only for the networks you approve, keeping phones and tablets reachable without exposing them broadly by default.
-<<<<<<< HEAD
 - Replacing crowsnest's Debian-centric installer with an apk-aware deployment path that renders the upstream configuration and provisions an OpenRC service so Fluidd and Mainsail webcam panels stay functional on postmarketOS.
-=======
 - Offering optional WireGuard provisioning so remote access can ride an encrypted tunnel without hand-authoring VPN configs on postmarketOS devices.
->>>>>>> a455766a
 - Surfacing mobile-shell aware launch presets and display heuristics so touch-friendly environments (Phosh, Plasma Mobile, etc.) get a usable KlipperScreen session without manual environment plumbing.
 - Sequencing installer prompts so Wayland-specific choices only surface after the user opts into the Wayland backend, keeping the X11-first flow streamlined while preserving the option to revisit presets later.
 - Adapting KlipperScreen autostart to the surrounding shell—desktop environments receive `.desktop` launchers while console-only OpenRC systems get login hooks that wait for Moonraker before spawning the UI.
