# Roadmap

## Near Term
- Validate apk-based installations on multiple postmarketOS devices and document any device-specific steps.
- ✅ Normalize cross-compilation toolchain package names for Alpine/postmarketOS so apk installs succeed on stock mirrors.
- ✅ Expand the package translation table as additional dependencies are encountered during component installs; track follow-up actions for packages without Alpine ports (`packagekit`, `libcamera-apps-lite`).
- ✅ Detect the active init system and wire service management to both systemd and OpenRC so installers and maintenance flows stay in sync.
- ✅ Ship Wayland launcher presets for Phosh/Plasma along with auto-generated KlipperScreen display defaults so mobile shells behave out of the box.
- ✅ Auto-configure KlipperScreen autostart across Phosh/Plasma desktops and OpenRC consoles while keeping Moonraker's update-manager systemd hints optional.
- ✅ Publish postmarketOS-specific prerequisites covering SSH access, UI packages, and seat management so the new presets work on phones and tablets.
- ✅ Replace KlipperScreen's upstream installer with an apk-aware wrapper so X11 and Wayland dependencies resolve correctly on postmarketOS.
- ✅ Stage the Wayland preset helper after the backend selection so X11-first installs progress without unrelated prompts.
- ✅ Trim the KlipperScreen dependency footprint by default and prompt before installing optional extras.
- ✅ Remove forced reboots from KlipperScreen's NetworkManager install step and replace them with manual reminders for safer unattended runs.
<<<<<<< HEAD
- ✅ Detect the active NGINX include directory (conf.d vs http.d) so Fluidd installs succeed on Alpine/postmarketOS hosts without manual intervention.
=======
- ✅ Reuse Moonraker's Debian dependency manifest on apk-based systems while translating package names so installations no longer abort when the JSON lacks an Alpine entry.
>>>>>>> addae1d0
- Automate KlipperScreen smoke tests on representative postmarketOS handsets/tablets to validate display heuristics after each release.
- Collect tester feedback and grow the public compatibility matrix with device-specific init/display notes.

## Mid Term
- Introduce automated detection for other lightweight distributions (e.g., OpenWrt derivatives) while keeping Debian compatibility intact.
- Provide localized documentation updates mirroring the primary README changes.
- Coordinate with KlipperScreen maintainers and Alpine/postmarketOS package maintainers to upstream the Wayland wrapper and dependency fixes.

## Long Term
- Explore a plugin-based dependency resolver so that package translations can be shipped without touching the core logic.
- Build a continuous integration smoke test that exercises the installer on both Debian and Alpine containers.
- Investigate automated flashing and regression testing hooks for actual postmarketOS hardware in CI once device farms are available.<|MERGE_RESOLUTION|>--- conflicted
+++ resolved
@@ -12,11 +12,8 @@
 - ✅ Stage the Wayland preset helper after the backend selection so X11-first installs progress without unrelated prompts.
 - ✅ Trim the KlipperScreen dependency footprint by default and prompt before installing optional extras.
 - ✅ Remove forced reboots from KlipperScreen's NetworkManager install step and replace them with manual reminders for safer unattended runs.
-<<<<<<< HEAD
 - ✅ Detect the active NGINX include directory (conf.d vs http.d) so Fluidd installs succeed on Alpine/postmarketOS hosts without manual intervention.
-=======
 - ✅ Reuse Moonraker's Debian dependency manifest on apk-based systems while translating package names so installations no longer abort when the JSON lacks an Alpine entry.
->>>>>>> addae1d0
 - Automate KlipperScreen smoke tests on representative postmarketOS handsets/tablets to validate display heuristics after each release.
 - Collect tester feedback and grow the public compatibility matrix with device-specific init/display notes.
 
