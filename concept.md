--- conflicted
+++ resolved
@@ -22,13 +22,10 @@
 - Detecting the active init system and routing all service lifecycle operations through a shared abstraction so that both systemd and OpenRC hosts behave identically.
 - Surfacing mobile-shell aware launch presets and display heuristics so touch-friendly environments (Phosh, Plasma Mobile, Sxmo, etc.) get a usable KlipperScreen session without manual environment plumbing.
 - Offering a panorama-orientation prompt that rewrites KlipperScreen defaults and seeds an X11 helper so wide touch panels report horizontal resolutions without extra manual tweaks.
-<<<<<<< HEAD
 - Accounting for distribution-specific filesystem layouts—like alternative NGINX configuration directories or the absence of Debian-style site folders—so web interfaces install without manual path fixes.
 - Pre-provisioning `/etc/nginx/sites-available` and `/etc/nginx/sites-enabled` when they are missing and streaming generated site definitions directly into place with `sudo tee` so doas-backed systems never lose the template to tmpdir cleanup before it lands in `/etc/nginx`.
-=======
 - Accounting for distribution-specific filesystem layouts—like alternative NGINX configuration directories—so web interfaces install without manual path fixes.
 - Streaming generated NGINX site definitions directly into privileged paths with `sudo tee` so doas-backed systems never lose the template to tmpdir cleanup before it lands in `/etc/nginx`.
->>>>>>> 5ee65c11
 - Ensuring generated printer configuration templates automatically link the installed web UIs (Mainsail, Fluidd, etc.) so fresh Klipper instances keep their dashboards reachable without manual edits.
 - Falling back to sane defaults when expected NGINX site stanzas are absent, keeping menu flows responsive instead of crashing on missing configs.
 - Detecting nftables-based firewalls and layering guided prompts that open Moonraker and Fluidd ports only for the networks you approve, keeping phones and tablets reachable without exposing them broadly by default.
