# Project Concept

KIAUH (Klipper Installation And Update Helper) streamlines the setup and maintenance of Klipper-based 3D printing stacks. This fork extends the original concept by ensuring that the helper also works on Alpine Linux derivatives such as postmarketOS. Detecting the available system package manager and translating dependency names keeps the installation flow consistent across distributions while preserving the familiar menu-driven user experience.

The project focuses on:

- Capturing handset and tablet ergonomics—navigation, scaling, and orientation heuristics—so the mobile UX feels native on postmarketOS touch shells.
- Automating environment preparation for Klipper, Moonraker, and companion tools.
- Providing a resilient installation experience across multiple Linux families.
- Replacing disruptive post-install reboots with clear guidance so scripted deployments can finish gracefully.
- Maintaining documentation that highlights platform-specific nuances for end users.
- Tracking Debian package requirements in each installer and pairing them with Alpine `apk` equivalents—cross-compilation toolchains included—so postmarketOS users can reproduce the same setup flow without manual package hunting.
- Normalizing Moonraker's Debian-centric dependency manifests so apk-based systems transparently reuse and translate the same requirements without aborting the install flow.
- Detecting BusyBox-specific tool limitations (for example, the absence of `grep -P`) and automatically installing the missing GNU utilities so Moonraker's policykit configuration succeeds on postmarketOS.
- Replacing upstream-only installers with apk-aware shims when necessary so features like KlipperScreen's X11 session remain first-class citizens alongside the newer Wayland presets.
- Detecting the active init system and routing all service lifecycle operations through a shared abstraction so that both systemd and OpenRC hosts behave identically.
- Surfacing mobile-shell aware launch presets and display heuristics so touch-friendly environments (Phosh, Plasma Mobile, Sxmo, etc.) get a usable KlipperScreen session without manual environment plumbing.
- Accounting for distribution-specific filesystem layouts—like alternative NGINX configuration directories—so web interfaces install without manual path fixes.
<<<<<<< HEAD
- Ensuring generated printer configuration templates automatically link the installed web UIs (Mainsail, Fluidd, etc.) so fresh Klipper instances keep their dashboards reachable without manual edits.
=======
- Falling back to sane defaults when expected NGINX site stanzas are absent, keeping menu flows responsive instead of crashing on missing configs.
>>>>>>> b865de3a
- Detecting nftables-based firewalls and layering guided prompts that open Moonraker and Fluidd ports only for the networks you approve, keeping phones and tablets reachable without exposing them broadly by default.
- Surfacing mobile-shell aware launch presets and display heuristics so touch-friendly environments (Phosh, Plasma Mobile, etc.) get a usable KlipperScreen session without manual environment plumbing.
- Sequencing installer prompts so Wayland-specific choices only surface after the user opts into the Wayland backend, keeping the X11-first flow streamlined while preserving the option to revisit presets later.
- Adapting KlipperScreen autostart to the surrounding shell—desktop environments receive `.desktop` launchers while console-only OpenRC systems get login hooks that wait for Moonraker before spawning the UI.
- Provisioning a first-party OpenRC service for KlipperScreen's standalone flow so console boots spawn the UI without relying on systemd units.
- Writing console-safe Xwrapper policies on apk-based hosts so the OpenRC KlipperScreen service can bring up Xorg without elogind.
- Defaulting installers to the minimum viable dependency footprint and offering optional extras as explicit opt-ins so mobile deployments stay lightweight.

As the scope expands beyond SBCs, we treat touch-first UX goals—gesture-ready launchers, portrait rotation defaults, and low-power service policies—as first-class citizens so postmarketOS phones and tablets can host Klipper without desktop-era compromises.<|MERGE_RESOLUTION|>--- conflicted
+++ resolved
@@ -16,11 +16,8 @@
 - Detecting the active init system and routing all service lifecycle operations through a shared abstraction so that both systemd and OpenRC hosts behave identically.
 - Surfacing mobile-shell aware launch presets and display heuristics so touch-friendly environments (Phosh, Plasma Mobile, Sxmo, etc.) get a usable KlipperScreen session without manual environment plumbing.
 - Accounting for distribution-specific filesystem layouts—like alternative NGINX configuration directories—so web interfaces install without manual path fixes.
-<<<<<<< HEAD
 - Ensuring generated printer configuration templates automatically link the installed web UIs (Mainsail, Fluidd, etc.) so fresh Klipper instances keep their dashboards reachable without manual edits.
-=======
 - Falling back to sane defaults when expected NGINX site stanzas are absent, keeping menu flows responsive instead of crashing on missing configs.
->>>>>>> b865de3a
 - Detecting nftables-based firewalls and layering guided prompts that open Moonraker and Fluidd ports only for the networks you approve, keeping phones and tablets reachable without exposing them broadly by default.
 - Surfacing mobile-shell aware launch presets and display heuristics so touch-friendly environments (Phosh, Plasma Mobile, etc.) get a usable KlipperScreen session without manual environment plumbing.
 - Sequencing installer prompts so Wayland-specific choices only surface after the user opts into the Wayland backend, keeping the X11-first flow streamlined while preserving the option to revisit presets later.
